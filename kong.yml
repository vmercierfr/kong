--- conflicted
+++ resolved
@@ -11,11 +11,7 @@
 databases_available:
   cassandra:
     properties:
-<<<<<<< HEAD
-      hosts: "localhost"
-=======
       hosts: localhost
->>>>>>> c62e81cc
       port: 9042
       timeout: 1000
       keyspace: kong
